--- conflicted
+++ resolved
@@ -2206,10 +2206,7 @@
         r: b.r,
         cut_corner: b.cut_corner,
         points: b.points,
-<<<<<<< HEAD
-        polygons: b.polygons,
-=======
->>>>>>> dd9d26db
+ feat/new_puzzle_k_double
         label: b.label,
         label_en: b.label_en,
         label_zh: b.label_zh,
